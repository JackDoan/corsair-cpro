// SPDX-License-Identifier: GPL-2.0-or-later
/*
 * corsair-cpro.c - Linux driver for Corsair Commander Pro
 * Copyright (C) 2020 Marius Zachmann <mail@mariuszachmann.de>
<<<<<<< HEAD
 *
 * This driver uses hid reports to communicate with the device to allow hidraw userspace drivers
 * still being used. The device does not use report ids. When using hidraw and this driver
 * simultaniously, reports could be switched.
 */

#include <linux/bitops.h>
#include <linux/completion.h>
#include <linux/hid.h>
#include <linux/hwmon.h>
#include <linux/hwmon-sysfs.h>
=======
 */

#include <linux/bitops.h>
#include <linux/hwmon.h>
>>>>>>> 83ad36bd
#include <linux/kernel.h>
#include <linux/module.h>
#include <linux/mutex.h>
#include <linux/slab.h>
#include <linux/types.h>
<<<<<<< HEAD
=======
#include <linux/usb.h>
>>>>>>> 83ad36bd

#define USB_VENDOR_ID_CORSAIR			0x1b1c
#define USB_PRODUCT_ID_CORSAIR_COMMANDERPRO	0x0c10
#define USB_PRODUCT_ID_CORSAIR_1000D		0x1d00

#define OUT_BUFFER_SIZE		63
#define IN_BUFFER_SIZE		16
#define LABEL_LENGTH		11
<<<<<<< HEAD
#define REQ_TIMEOUT		300
=======
>>>>>>> 83ad36bd

#define CTL_GET_TMP_CNCT	0x10	/*
					 * returns in bytes 1-4 for each temp sensor:
					 * 0 not connected
					 * 1 connected
					 */
#define CTL_GET_TMP		0x11	/*
					 * send: byte 1 is channel, rest zero
					 * rcv:  returns temp for channel in centi-degree celsius
					 * in bytes 1 and 2
<<<<<<< HEAD
					 * returns 17 in byte 0 if no sensor is connected
=======
					 * returns 0x11 in byte 0 if no sensor is connected
>>>>>>> 83ad36bd
					 */
#define CTL_GET_VOLT		0x12	/*
					 * send: byte 1 is rail number: 0 = 12v, 1 = 5v, 2 = 3.3v
					 * rcv:  returns millivolt in bytes 1,2
<<<<<<< HEAD
=======
					 * returns error 0x10 if request is invalid
>>>>>>> 83ad36bd
					 */
#define CTL_GET_FAN_CNCT	0x20	/*
					 * returns in bytes 1-6 for each fan:
					 * 0 not connected
					 * 1 3pin
					 * 2 4pin
					 */
#define CTL_GET_FAN_RPM		0x21	/*
					 * send: byte 1 is channel, rest zero
					 * rcv:  returns rpm in bytes 1,2
					 */
<<<<<<< HEAD
=======
#define CTL_GET_FAN_PWM		0x22	/*
					 * send: byte 1 is channel, rest zero
					 * rcv:  returns pwm in byte 1 if it was set
					 *	 returns error 0x12 if fan is controlled via
					 *	 fan_target or fan curve
					 */
>>>>>>> 83ad36bd
#define CTL_SET_FAN_FPWM	0x23	/*
					 * set fixed pwm
					 * send: byte 1 is fan number
					 * send: byte 2 is percentage from 0 - 100
					 */
#define CTL_SET_FAN_TARGET	0x24	/*
					 * set target rpm
					 * send: byte 1 is fan number
					 * send: byte 2-3 is target
					 * device accepts all values from 0x00 - 0xFFFF
					 */

#define NUM_FANS		6
#define NUM_TEMP_SENSORS	4
<<<<<<< HEAD
#define NUM_AUTO_POINTS		6

struct ccp_device {
	struct hid_device *hdev;
	struct device *hwmon_dev;
	struct completion wait_input_report;
	struct mutex mutex; /* whenever buffer is used, lock before send_usb_cmd */
	u8 *buffer;
	int pwm[6];
=======

struct ccp_device {
	struct usb_device *udev;
	struct mutex mutex; /* whenever buffer is used, lock before send_usb_cmd */
	u8 *buffer;
>>>>>>> 83ad36bd
	int target[6];
	DECLARE_BITMAP(temp_cnct, NUM_TEMP_SENSORS);
	DECLARE_BITMAP(fan_cnct, NUM_FANS);
	char fan_label[6][LABEL_LENGTH];
};

/* send command, check for error in response, response in ccp->buffer */
static int send_usb_cmd(struct ccp_device *ccp, u8 command, u8 byte1, u8 byte2, u8 byte3)
{
<<<<<<< HEAD
	unsigned long t;
=======
	int actual_length;
>>>>>>> 83ad36bd
	int ret;

	memset(ccp->buffer, 0x00, OUT_BUFFER_SIZE);
	ccp->buffer[0] = command;
	ccp->buffer[1] = byte1;
	ccp->buffer[2] = byte2;
	ccp->buffer[3] = byte3;

<<<<<<< HEAD
	reinit_completion(&ccp->wait_input_report);

	ret = hid_hw_output_report(ccp->hdev, ccp->buffer, OUT_BUFFER_SIZE);
	if (ret < 0)
		return ret;

	t = wait_for_completion_timeout(&ccp->wait_input_report, msecs_to_jiffies(REQ_TIMEOUT));
	if (!t)
		return -ETIMEDOUT;

	/* first byte of response is error code */
	if (ccp->buffer[0] != 0x00) {
		hid_dbg(ccp->hdev, "device response error: %d", ccp->buffer[0]);
		return -EIO;
	}

	return 0;
=======
	ret = usb_bulk_msg(ccp->udev, usb_sndintpipe(ccp->udev, 2), ccp->buffer, OUT_BUFFER_SIZE,
			   &actual_length, 1000);
	if (ret)
		return ret;

	/* response needs to be received every time */
	ret = usb_bulk_msg(ccp->udev, usb_rcvintpipe(ccp->udev, 1), ccp->buffer, IN_BUFFER_SIZE,
			   &actual_length, 1000);
	if (ret)
		return ret;

	/* first byte of response is error code */
	switch (ccp->buffer[0]) {
	case 0x00: /* success */
		return 0;
	case 0x01: /* called invalid command */
		return -EOPNOTSUPP;
	case 0x10: /* called GET_VOLT / GET_TMP with invalid arguments */
		return -EINVAL;
	case 0x11: /* requested temps of disconnected sensors */
	case 0x12: /* requested pwm of not pwm controlled channels */
		return -ENODATA;
	default:
		dev_dbg(&ccp->udev->dev, "device response error: %d", ccp->buffer[0]);
		return -EIO;
	}
}

/* requests and returns single data values depending on channel */
static int get_data(struct ccp_device *ccp, int command, int channel, int two_byte_data)
{
	int ret;

	mutex_lock(&ccp->mutex);

	ret = send_usb_cmd(ccp, command, channel, 0, 0);
	if (ret)
		goto out_unlock;

	if (two_byte_data)
		ret = (ccp->buffer[1] << 8) + ccp->buffer[2];
	else
		ret = ccp->buffer[1];

out_unlock:
	mutex_unlock(&ccp->mutex);
	return ret;
>>>>>>> 83ad36bd
}

static int ccp_raw_event(struct hid_device *hdev, struct hid_report *report, u8 *data, int size)
{
<<<<<<< HEAD
	struct ccp_device *ccp = hid_get_drvdata(hdev);

	/* only copy buffer when requested */
	if (completion_done(&ccp->wait_input_report))
		return 0;

	memcpy(ccp->buffer, data, min(IN_BUFFER_SIZE, size));
	complete(&ccp->wait_input_report);

	return 0;
}

/* requests and returns single data values depending on channel */
static int get_data(struct ccp_device *ccp, int command, int channel)
{
	int ret;

	mutex_lock(&ccp->mutex);

	ret = send_usb_cmd(ccp, command, channel, 0, 0);
	if (ret)
		goto out_unlock;

	ret = (ccp->buffer[1] << 8) + ccp->buffer[2];

out_unlock:
	mutex_unlock(&ccp->mutex);
	return ret;
}

static int set_pwm(struct ccp_device *ccp, int channel, long val)
{
	int ret;

	if (val < 0 || val > 255)
		return -EINVAL;

	ccp->pwm[channel] = val;

	/* The Corsair Commander Pro uses values from 0-100 */
	val = DIV_ROUND_CLOSEST(val * 100, 255);

	mutex_lock(&ccp->mutex);

	ret = send_usb_cmd(ccp, CTL_SET_FAN_FPWM, channel, val, 0);

	mutex_unlock(&ccp->mutex);
	return ret;
}

static int set_target(struct ccp_device *ccp, int channel, long val)
{
	int ret;

	val = clamp_val(val, 0, 0xFFFF);
	ccp->target[channel] = val;

	mutex_lock(&ccp->mutex);

=======
	int ret;

	if (val < 0 || val > 255)
		return -EINVAL;

	/* The Corsair Commander Pro uses values from 0-100 */
	val = DIV_ROUND_CLOSEST(val * 100, 255);

	mutex_lock(&ccp->mutex);

	ret = send_usb_cmd(ccp, CTL_SET_FAN_FPWM, channel, val, 0);

	mutex_unlock(&ccp->mutex);
	return ret;
}

static int set_target(struct ccp_device *ccp, int channel, long val)
{
	int ret;

	val = clamp_val(val, 0, 0xFFFF);
	ccp->target[channel] = val;

	mutex_lock(&ccp->mutex);

>>>>>>> 83ad36bd
	ret = send_usb_cmd(ccp, CTL_SET_FAN_TARGET, channel, val >> 8, val);

	mutex_unlock(&ccp->mutex);
	return ret;
}

static int ccp_read_string(struct device *dev, enum hwmon_sensor_types type,
			   u32 attr, int channel, const char **str)
{
	struct ccp_device *ccp = dev_get_drvdata(dev);

	switch (type) {
	case hwmon_fan:
		switch (attr) {
		case hwmon_fan_label:
			*str = ccp->fan_label[channel];
			return 0;
		default:
			break;
		}
		break;
	default:
		break;
	}

	return -EOPNOTSUPP;
}

static int ccp_read(struct device *dev, enum hwmon_sensor_types type,
		    u32 attr, int channel, long *val)
{
	struct ccp_device *ccp = dev_get_drvdata(dev);
	int ret;

	switch (type) {
	case hwmon_temp:
		switch (attr) {
		case hwmon_temp_input:
<<<<<<< HEAD
			ret = get_data(ccp, CTL_GET_TMP, channel);
=======
			ret = get_data(ccp, CTL_GET_TMP, channel, 1);
>>>>>>> 83ad36bd
			if (ret < 0)
				return ret;
			*val = ret * 10;
			return 0;
		default:
			break;
		}
		break;
	case hwmon_fan:
		switch (attr) {
		case hwmon_fan_input:
<<<<<<< HEAD
			ret = get_data(ccp, CTL_GET_FAN_RPM, channel);
=======
			ret = get_data(ccp, CTL_GET_FAN_RPM, channel, 1);
>>>>>>> 83ad36bd
			if (ret < 0)
				return ret;
			*val = ret;
			return 0;
		case hwmon_fan_target:
			/* how to read target values from the device is unknown */
			/* driver returns last set value or 0			*/
			*val = ccp->target[channel];
			return 0;
		default:
			break;
		}
		break;
	case hwmon_pwm:
		switch (attr) {
		case hwmon_pwm_input:
<<<<<<< HEAD
			/* how to read pwm values from the device is currently unknown */
			/* driver returns last set value or 0		               */
			*val = ccp->pwm[channel];
=======
			ret = get_data(ccp, CTL_GET_FAN_PWM, channel, 0);
			if (ret < 0)
				return ret;
			*val = DIV_ROUND_CLOSEST(ret * 255, 100);
>>>>>>> 83ad36bd
			return 0;
		default:
			break;
		}
		break;
	case hwmon_in:
		switch (attr) {
		case hwmon_in_input:
<<<<<<< HEAD
			ret = get_data(ccp, CTL_GET_VOLT, channel);
=======
			ret = get_data(ccp, CTL_GET_VOLT, channel, 1);
>>>>>>> 83ad36bd
			if (ret < 0)
				return ret;
			*val = ret;
			return 0;
		default:
			break;
		}
		break;
	default:
		break;
	}

	return -EOPNOTSUPP;
};

static int ccp_write(struct device *dev, enum hwmon_sensor_types type,
		     u32 attr, int channel, long val)
{
	struct ccp_device *ccp = dev_get_drvdata(dev);

	switch (type) {
	case hwmon_pwm:
		switch (attr) {
		case hwmon_pwm_input:
			return set_pwm(ccp, channel, val);
		default:
			break;
		}
		break;
	case hwmon_fan:
		switch (attr) {
		case hwmon_fan_target:
			return set_target(ccp, channel, val);
		default:
			break;
		}
	default:
		break;
	}

	return -EOPNOTSUPP;
};

static umode_t ccp_is_visible(const void *data, enum hwmon_sensor_types type,
			      u32 attr, int channel)
{
	const struct ccp_device *ccp = data;

	switch (type) {
	case hwmon_temp:
		if (!test_bit(channel, ccp->temp_cnct))
			break;

		switch (attr) {
		case hwmon_temp_input:
			return 0444;
		case hwmon_temp_label:
			return 0444;
		default:
			break;
		}
		break;
	case hwmon_fan:
		if (!test_bit(channel, ccp->fan_cnct))
			break;

		switch (attr) {
		case hwmon_fan_input:
			return 0444;
		case hwmon_fan_label:
			return 0444;
		case hwmon_fan_target:
			return 0644;
		default:
			break;
		}
		break;
	case hwmon_pwm:
		if (!test_bit(channel, ccp->fan_cnct))
			break;

		switch (attr) {
		case hwmon_pwm_input:
			return 0644;
		default:
			break;
		}
		break;
	case hwmon_in:
		switch (attr) {
		case hwmon_in_input:
			return 0444;
		default:
			break;
		}
		break;
	default:
		break;
	}

	return 0;
};

static const struct hwmon_ops ccp_hwmon_ops = {
	.is_visible = ccp_is_visible,
	.read = ccp_read,
	.read_string = ccp_read_string,
	.write = ccp_write,
};

static ssize_t auto_point_show(struct device *dev, struct device_attribute *dev_attr, char *buf)
{
	struct sensor_device_attribute_2 *attr = to_sensor_dev_attr_2(dev_attr);

	printk(KERN_ALERT "nr: %d index: %d\n", attr->nr, attr->index);

	return 0;
}

static ssize_t auto_point_store(struct device *dev, struct device_attribute *dev_attr,
				const char *buf, size_t count)
{
	struct sensor_device_attribute_2 *attr = to_sensor_dev_attr_2(dev_attr);

	printk(KERN_ALERT "nr: %d index: %d\n", attr->nr, attr->index);

	return 0;
}


//static SENSOR_DEVICE_ATTR_2_RW(pwm1_auto_point1_pwm, auto_point, 0, 0);
static struct sensor_device_attribute_2 sensor_dev_attr_pwm1_auto_point1_pwm = {
	.dev_attr = __ATTR(pwm1_auto_point1_pwm, 0644, auto_point_show, auto_point_store),
	.index = 0,
	.nr = 0,
};
static SENSOR_DEVICE_ATTR_2_RW(pwm1_auto_point2_pwm, auto_point, 0, 1);
static SENSOR_DEVICE_ATTR_2_RW(pwm1_auto_point3_pwm, auto_point, 0, 2);
static SENSOR_DEVICE_ATTR_2_RW(pwm1_auto_point4_pwm, auto_point, 0, 3);
static SENSOR_DEVICE_ATTR_2_RW(pwm1_auto_point5_pwm, auto_point, 0, 4);
static SENSOR_DEVICE_ATTR_2_RW(pwm1_auto_point6_pwm, auto_point, 0, 5);
static SENSOR_DEVICE_ATTR_2_RW(pwm1_auto_point1_temp, auto_point, 0, NUM_AUTO_POINTS + 0);
static SENSOR_DEVICE_ATTR_2_RW(pwm1_auto_point2_temp, auto_point, 0, NUM_AUTO_POINTS + 1);
static SENSOR_DEVICE_ATTR_2_RW(pwm1_auto_point3_temp, auto_point, 0, NUM_AUTO_POINTS + 2);
static SENSOR_DEVICE_ATTR_2_RW(pwm1_auto_point4_temp, auto_point, 0, NUM_AUTO_POINTS + 3);
static SENSOR_DEVICE_ATTR_2_RW(pwm1_auto_point5_temp, auto_point, 0, NUM_AUTO_POINTS + 4);
static SENSOR_DEVICE_ATTR_2_RW(pwm1_auto_point6_temp, auto_point, 0, NUM_AUTO_POINTS + 5);
static SENSOR_DEVICE_ATTR_2_RW(pwm1_auto_channels_temp, auto_point, 0, NUM_AUTO_POINTS * 2);

static struct attribute *ccp_auto_point_attrs[] = {
	&sensor_dev_attr_pwm1_auto_point1_pwm.dev_attr.attr,
	&sensor_dev_attr_pwm1_auto_point2_pwm.dev_attr.attr,
	&sensor_dev_attr_pwm1_auto_point3_pwm.dev_attr.attr,
	&sensor_dev_attr_pwm1_auto_point4_pwm.dev_attr.attr,
	&sensor_dev_attr_pwm1_auto_point5_pwm.dev_attr.attr,
	&sensor_dev_attr_pwm1_auto_point6_pwm.dev_attr.attr,
	&sensor_dev_attr_pwm1_auto_point1_temp.dev_attr.attr,
	&sensor_dev_attr_pwm1_auto_point2_temp.dev_attr.attr,
	&sensor_dev_attr_pwm1_auto_point3_temp.dev_attr.attr,
	&sensor_dev_attr_pwm1_auto_point4_temp.dev_attr.attr,
	&sensor_dev_attr_pwm1_auto_point5_temp.dev_attr.attr,
	&sensor_dev_attr_pwm1_auto_point6_temp.dev_attr.attr,
	&sensor_dev_attr_pwm1_auto_channels_temp.dev_attr.attr,
};

static const struct attribute_group ccp_auto_point_group = {
	.attrs = ccp_auto_point_attrs,
};

static const struct attribute_group *ccp_auto_point_groups[] = {
	&ccp_auto_point_group,
	0,
};

//ATTRIBUTE_GROUPS(ccp_auto_point);

static const struct hwmon_channel_info *ccp_info[] = {
	HWMON_CHANNEL_INFO(chip,
			   HWMON_C_REGISTER_TZ),
	HWMON_CHANNEL_INFO(temp,
			   HWMON_T_INPUT,
			   HWMON_T_INPUT,
			   HWMON_T_INPUT,
			   HWMON_T_INPUT
			   ),
	HWMON_CHANNEL_INFO(fan,
			   HWMON_F_INPUT | HWMON_F_LABEL | HWMON_F_TARGET,
			   HWMON_F_INPUT | HWMON_F_LABEL | HWMON_F_TARGET,
			   HWMON_F_INPUT | HWMON_F_LABEL | HWMON_F_TARGET,
			   HWMON_F_INPUT | HWMON_F_LABEL | HWMON_F_TARGET,
			   HWMON_F_INPUT | HWMON_F_LABEL | HWMON_F_TARGET,
			   HWMON_F_INPUT | HWMON_F_LABEL | HWMON_F_TARGET
			   ),
	HWMON_CHANNEL_INFO(pwm,
			   HWMON_PWM_INPUT,
			   HWMON_PWM_INPUT,
			   HWMON_PWM_INPUT,
			   HWMON_PWM_INPUT,
			   HWMON_PWM_INPUT,
			   HWMON_PWM_INPUT
			   ),
	HWMON_CHANNEL_INFO(in,
			   HWMON_I_INPUT,
			   HWMON_I_INPUT,
			   HWMON_I_INPUT
			   ),
	NULL
};

static const struct hwmon_chip_info ccp_chip_info = {
	.ops = &ccp_hwmon_ops,
	.info = ccp_info,
};

/* read fan connection status and set labels */
static int get_fan_cnct(struct ccp_device *ccp)
<<<<<<< HEAD
{
	int channel;
	int mode;
	int ret;

	ret = send_usb_cmd(ccp, CTL_GET_FAN_CNCT, 0, 0, 0);
	if (ret)
		return ret;

	for (channel = 0; channel < NUM_FANS; channel++) {
		mode = ccp->buffer[channel + 1];
		if (mode == 0)
			continue;

		set_bit(channel, ccp->fan_cnct);

		switch (mode) {
		case 1:
			scnprintf(ccp->fan_label[channel], LABEL_LENGTH,
				  "fan%d 3pin", channel + 1);
			break;
		case 2:
			scnprintf(ccp->fan_label[channel], LABEL_LENGTH,
				  "fan%d 4pin", channel + 1);
			break;
		default:
			scnprintf(ccp->fan_label[channel], LABEL_LENGTH,
				  "fan%d other", channel + 1);
			break;
		}
	}

	return 0;
}

/* read temp sensor connection status */
static int get_temp_cnct(struct ccp_device *ccp)
{
	int channel;
	int mode;
	int ret;

	ret = send_usb_cmd(ccp, CTL_GET_TMP_CNCT, 0, 0, 0);
	if (ret)
		return ret;

	for (channel = 0; channel < NUM_TEMP_SENSORS; channel++) {
		mode = ccp->buffer[channel + 1];
		if (mode == 0)
			continue;

		set_bit(channel, ccp->temp_cnct);
	}

	return 0;
}

static int ccp_probe(struct hid_device *hdev, const struct hid_device_id *id)
{
	struct ccp_device *ccp;
	int ret;

	ccp = devm_kzalloc(&hdev->dev, sizeof(*ccp), GFP_KERNEL);
	if (!ccp)
		return -ENOMEM;

	ccp->buffer = devm_kmalloc(&hdev->dev, OUT_BUFFER_SIZE, GFP_KERNEL);
	if (!ccp->buffer)
		return -ENOMEM;

	ret = hid_parse(hdev);
	if (ret)
		return ret;

	ret = hid_hw_start(hdev, HID_CONNECT_HIDRAW);
	if (ret)
		return ret;

	ret = hid_hw_open(hdev);
	if (ret)
		goto out_hw_stop;

	ccp->hdev = hdev;
	hid_set_drvdata(hdev, ccp);
	mutex_init(&ccp->mutex);
	init_completion(&ccp->wait_input_report);

	hid_device_io_start(hdev);

	/* temp and fan connection status only updates when device is powered on */
	ret = get_temp_cnct(ccp);
	if (ret)
		goto out_hw_close;

	ret = get_fan_cnct(ccp);
	if (ret)
		goto out_hw_close;
	ccp->hwmon_dev = hwmon_device_register_with_info(&hdev->dev, "corsaircpro", ccp,
							 &ccp_chip_info, ccp_auto_point_groups);
	if (IS_ERR(ccp->hwmon_dev)) {
		ret = PTR_ERR(ccp->hwmon_dev);
		goto out_hw_close;
	}

	return 0;

out_hw_close:
	hid_hw_close(hdev);
out_hw_stop:
	hid_hw_stop(hdev);
	return ret;
=======
{
	int channel;
	int mode;
	int ret;

	ret = send_usb_cmd(ccp, CTL_GET_FAN_CNCT, 0, 0, 0);
	if (ret)
		return ret;

	for (channel = 0; channel < NUM_FANS; channel++) {
		mode = ccp->buffer[channel + 1];
		if (mode == 0)
			continue;

		set_bit(channel, ccp->fan_cnct);

		switch (mode) {
		case 1:
			scnprintf(ccp->fan_label[channel], LABEL_LENGTH,
				  "fan%d 3pin", channel + 1);
			break;
		case 2:
			scnprintf(ccp->fan_label[channel], LABEL_LENGTH,
				  "fan%d 4pin", channel + 1);
			break;
		default:
			scnprintf(ccp->fan_label[channel], LABEL_LENGTH,
				  "fan%d other", channel + 1);
			break;
		}
	}

	return 0;
}

/* read temp sensor connection status */
static int get_temp_cnct(struct ccp_device *ccp)
{
	int channel;
	int mode;
	int ret;

	ret = send_usb_cmd(ccp, CTL_GET_TMP_CNCT, 0, 0, 0);
	if (ret)
		return ret;

	for (channel = 0; channel < NUM_TEMP_SENSORS; channel++) {
		mode = ccp->buffer[channel + 1];
		if (mode == 0)
			continue;

		set_bit(channel, ccp->temp_cnct);
	}

	return 0;
>>>>>>> 83ad36bd
}

static int ccp_probe(struct usb_interface *intf, const struct usb_device_id *id)
{
<<<<<<< HEAD
	struct ccp_device *ccp = hid_get_drvdata(hdev);

	hwmon_device_unregister(ccp->hwmon_dev);
	hid_hw_close(hdev);
	hid_hw_stop(hdev);
}

static const struct hid_device_id ccp_devices[] = {
	{ HID_USB_DEVICE(USB_VENDOR_ID_CORSAIR, USB_PRODUCT_ID_CORSAIR_COMMANDERPRO) },
	{ HID_USB_DEVICE(USB_VENDOR_ID_CORSAIR, USB_PRODUCT_ID_CORSAIR_1000D) },
=======
	struct device *hwmon_dev;
	struct ccp_device *ccp;
	int ret;

	ccp = devm_kzalloc(&intf->dev, sizeof(*ccp), GFP_KERNEL);
	if (!ccp)
		return -ENOMEM;

	ccp->buffer = devm_kmalloc(&intf->dev, OUT_BUFFER_SIZE, GFP_KERNEL);
	if (!ccp->buffer)
		return -ENOMEM;

	mutex_init(&ccp->mutex);

	ccp->udev = interface_to_usbdev(intf);

	/* temp and fan connection status only updates when device is powered on */
	ret = get_temp_cnct(ccp);
	if (ret)
		return ret;

	ret = get_fan_cnct(ccp);
	if (ret)
		return ret;

	hwmon_dev = devm_hwmon_device_register_with_info(&intf->dev, "corsaircpro", ccp,
							 &ccp_chip_info, 0);

	return PTR_ERR_OR_ZERO(hwmon_dev);
}

static void ccp_disconnect(struct usb_interface *intf)
{
}

static const struct usb_device_id ccp_devices[] = {
	{ USB_DEVICE(USB_VENDOR_ID_CORSAIR, USB_PRODUCT_ID_CORSAIR_COMMANDERPRO) },
	{ USB_DEVICE(USB_VENDOR_ID_CORSAIR, USB_PRODUCT_ID_CORSAIR_1000D) },
>>>>>>> 83ad36bd
	{ }
};

static struct usb_driver ccp_driver = {
	.name = "corsair-cpro",
	.probe = ccp_probe,
<<<<<<< HEAD
	.remove = ccp_remove,
	.raw_event = ccp_raw_event,
};

MODULE_DEVICE_TABLE(hid, ccp_devices);
MODULE_LICENSE("GPL");

static int __init ccp_init(void)
{
	return hid_register_driver(&ccp_driver);
}

static void __exit ccp_exit(void)
{
	hid_unregister_driver(&ccp_driver);
}

/*
 * When compiling this driver as built-in, hwmon initcalls will get called before the
 * hid driver and this driver would fail to register. late_initcall solves this.
 */
late_initcall(ccp_init);
module_exit(ccp_exit);
=======
	.disconnect = ccp_disconnect,
	.id_table = ccp_devices
};

MODULE_DEVICE_TABLE(usb, ccp_devices);
MODULE_LICENSE("GPL");

module_usb_driver(ccp_driver);
>>>>>>> 83ad36bd
<|MERGE_RESOLUTION|>--- conflicted
+++ resolved
@@ -2,7 +2,6 @@
 /*
  * corsair-cpro.c - Linux driver for Corsair Commander Pro
  * Copyright (C) 2020 Marius Zachmann <mail@mariuszachmann.de>
-<<<<<<< HEAD
  *
  * This driver uses hid reports to communicate with the device to allow hidraw userspace drivers
  * still being used. The device does not use report ids. When using hidraw and this driver
@@ -14,21 +13,11 @@
 #include <linux/hid.h>
 #include <linux/hwmon.h>
 #include <linux/hwmon-sysfs.h>
-=======
- */
-
-#include <linux/bitops.h>
-#include <linux/hwmon.h>
->>>>>>> 83ad36bd
 #include <linux/kernel.h>
 #include <linux/module.h>
 #include <linux/mutex.h>
 #include <linux/slab.h>
 #include <linux/types.h>
-<<<<<<< HEAD
-=======
-#include <linux/usb.h>
->>>>>>> 83ad36bd
 
 #define USB_VENDOR_ID_CORSAIR			0x1b1c
 #define USB_PRODUCT_ID_CORSAIR_COMMANDERPRO	0x0c10
@@ -37,10 +26,7 @@
 #define OUT_BUFFER_SIZE		63
 #define IN_BUFFER_SIZE		16
 #define LABEL_LENGTH		11
-<<<<<<< HEAD
 #define REQ_TIMEOUT		300
-=======
->>>>>>> 83ad36bd
 
 #define CTL_GET_TMP_CNCT	0x10	/*
 					 * returns in bytes 1-4 for each temp sensor:
@@ -51,19 +37,12 @@
 					 * send: byte 1 is channel, rest zero
 					 * rcv:  returns temp for channel in centi-degree celsius
 					 * in bytes 1 and 2
-<<<<<<< HEAD
-					 * returns 17 in byte 0 if no sensor is connected
-=======
 					 * returns 0x11 in byte 0 if no sensor is connected
->>>>>>> 83ad36bd
 					 */
 #define CTL_GET_VOLT		0x12	/*
 					 * send: byte 1 is rail number: 0 = 12v, 1 = 5v, 2 = 3.3v
 					 * rcv:  returns millivolt in bytes 1,2
-<<<<<<< HEAD
-=======
 					 * returns error 0x10 if request is invalid
->>>>>>> 83ad36bd
 					 */
 #define CTL_GET_FAN_CNCT	0x20	/*
 					 * returns in bytes 1-6 for each fan:
@@ -75,15 +54,12 @@
 					 * send: byte 1 is channel, rest zero
 					 * rcv:  returns rpm in bytes 1,2
 					 */
-<<<<<<< HEAD
-=======
 #define CTL_GET_FAN_PWM		0x22	/*
 					 * send: byte 1 is channel, rest zero
 					 * rcv:  returns pwm in byte 1 if it was set
 					 *	 returns error 0x12 if fan is controlled via
 					 *	 fan_target or fan curve
 					 */
->>>>>>> 83ad36bd
 #define CTL_SET_FAN_FPWM	0x23	/*
 					 * set fixed pwm
 					 * send: byte 1 is fan number
@@ -98,8 +74,6 @@
 
 #define NUM_FANS		6
 #define NUM_TEMP_SENSORS	4
-<<<<<<< HEAD
-#define NUM_AUTO_POINTS		6
 
 struct ccp_device {
 	struct hid_device *hdev;
@@ -107,14 +81,6 @@
 	struct completion wait_input_report;
 	struct mutex mutex; /* whenever buffer is used, lock before send_usb_cmd */
 	u8 *buffer;
-	int pwm[6];
-=======
-
-struct ccp_device {
-	struct usb_device *udev;
-	struct mutex mutex; /* whenever buffer is used, lock before send_usb_cmd */
-	u8 *buffer;
->>>>>>> 83ad36bd
 	int target[6];
 	DECLARE_BITMAP(temp_cnct, NUM_TEMP_SENSORS);
 	DECLARE_BITMAP(fan_cnct, NUM_FANS);
@@ -124,11 +90,7 @@
 /* send command, check for error in response, response in ccp->buffer */
 static int send_usb_cmd(struct ccp_device *ccp, u8 command, u8 byte1, u8 byte2, u8 byte3)
 {
-<<<<<<< HEAD
 	unsigned long t;
-=======
-	int actual_length;
->>>>>>> 83ad36bd
 	int ret;
 
 	memset(ccp->buffer, 0x00, OUT_BUFFER_SIZE);
@@ -137,7 +99,6 @@
 	ccp->buffer[2] = byte2;
 	ccp->buffer[3] = byte3;
 
-<<<<<<< HEAD
 	reinit_completion(&ccp->wait_input_report);
 
 	ret = hid_hw_output_report(ccp->hdev, ccp->buffer, OUT_BUFFER_SIZE);
@@ -147,25 +108,6 @@
 	t = wait_for_completion_timeout(&ccp->wait_input_report, msecs_to_jiffies(REQ_TIMEOUT));
 	if (!t)
 		return -ETIMEDOUT;
-
-	/* first byte of response is error code */
-	if (ccp->buffer[0] != 0x00) {
-		hid_dbg(ccp->hdev, "device response error: %d", ccp->buffer[0]);
-		return -EIO;
-	}
-
-	return 0;
-=======
-	ret = usb_bulk_msg(ccp->udev, usb_sndintpipe(ccp->udev, 2), ccp->buffer, OUT_BUFFER_SIZE,
-			   &actual_length, 1000);
-	if (ret)
-		return ret;
-
-	/* response needs to be received every time */
-	ret = usb_bulk_msg(ccp->udev, usb_rcvintpipe(ccp->udev, 1), ccp->buffer, IN_BUFFER_SIZE,
-			   &actual_length, 1000);
-	if (ret)
-		return ret;
 
 	/* first byte of response is error code */
 	switch (ccp->buffer[0]) {
@@ -179,9 +121,23 @@
 	case 0x12: /* requested pwm of not pwm controlled channels */
 		return -ENODATA;
 	default:
-		dev_dbg(&ccp->udev->dev, "device response error: %d", ccp->buffer[0]);
+		hid_dbg(ccp->hdev, "device response error: %d", ccp->buffer[0]);
 		return -EIO;
 	}
+}
+
+static int ccp_raw_event(struct hid_device *hdev, struct hid_report *report, u8 *data, int size)
+{
+	struct ccp_device *ccp = hid_get_drvdata(hdev);
+
+	/* only copy buffer when requested */
+	if (completion_done(&ccp->wait_input_report))
+		return 0;
+
+	memcpy(ccp->buffer, data, min(IN_BUFFER_SIZE, size));
+	complete(&ccp->wait_input_report);
+
+	return 0;
 }
 
 /* requests and returns single data values depending on channel */
@@ -203,62 +159,26 @@
 out_unlock:
 	mutex_unlock(&ccp->mutex);
 	return ret;
->>>>>>> 83ad36bd
-}
-
-static int ccp_raw_event(struct hid_device *hdev, struct hid_report *report, u8 *data, int size)
-{
-<<<<<<< HEAD
-	struct ccp_device *ccp = hid_get_drvdata(hdev);
-
-	/* only copy buffer when requested */
-	if (completion_done(&ccp->wait_input_report))
-		return 0;
-
-	memcpy(ccp->buffer, data, min(IN_BUFFER_SIZE, size));
-	complete(&ccp->wait_input_report);
-
-	return 0;
-}
-
-/* requests and returns single data values depending on channel */
-static int get_data(struct ccp_device *ccp, int command, int channel)
-{
-	int ret;
+}
+
+static int set_pwm(struct ccp_device *ccp, int channel, long val)
+{
+	int ret;
+
+	if (val < 0 || val > 255)
+		return -EINVAL;
+
+	/* The Corsair Commander Pro uses values from 0-100 */
+	val = DIV_ROUND_CLOSEST(val * 100, 255);
 
 	mutex_lock(&ccp->mutex);
 
-	ret = send_usb_cmd(ccp, command, channel, 0, 0);
-	if (ret)
-		goto out_unlock;
-
-	ret = (ccp->buffer[1] << 8) + ccp->buffer[2];
-
-out_unlock:
+	ret = send_usb_cmd(ccp, CTL_SET_FAN_FPWM, channel, val, 0);
+
 	mutex_unlock(&ccp->mutex);
 	return ret;
 }
 
-static int set_pwm(struct ccp_device *ccp, int channel, long val)
-{
-	int ret;
-
-	if (val < 0 || val > 255)
-		return -EINVAL;
-
-	ccp->pwm[channel] = val;
-
-	/* The Corsair Commander Pro uses values from 0-100 */
-	val = DIV_ROUND_CLOSEST(val * 100, 255);
-
-	mutex_lock(&ccp->mutex);
-
-	ret = send_usb_cmd(ccp, CTL_SET_FAN_FPWM, channel, val, 0);
-
-	mutex_unlock(&ccp->mutex);
-	return ret;
-}
-
 static int set_target(struct ccp_device *ccp, int channel, long val)
 {
 	int ret;
@@ -267,34 +187,6 @@
 	ccp->target[channel] = val;
 
 	mutex_lock(&ccp->mutex);
-
-=======
-	int ret;
-
-	if (val < 0 || val > 255)
-		return -EINVAL;
-
-	/* The Corsair Commander Pro uses values from 0-100 */
-	val = DIV_ROUND_CLOSEST(val * 100, 255);
-
-	mutex_lock(&ccp->mutex);
-
-	ret = send_usb_cmd(ccp, CTL_SET_FAN_FPWM, channel, val, 0);
-
-	mutex_unlock(&ccp->mutex);
-	return ret;
-}
-
-static int set_target(struct ccp_device *ccp, int channel, long val)
-{
-	int ret;
-
-	val = clamp_val(val, 0, 0xFFFF);
-	ccp->target[channel] = val;
-
-	mutex_lock(&ccp->mutex);
-
->>>>>>> 83ad36bd
 	ret = send_usb_cmd(ccp, CTL_SET_FAN_TARGET, channel, val >> 8, val);
 
 	mutex_unlock(&ccp->mutex);
@@ -333,11 +225,7 @@
 	case hwmon_temp:
 		switch (attr) {
 		case hwmon_temp_input:
-<<<<<<< HEAD
-			ret = get_data(ccp, CTL_GET_TMP, channel);
-=======
 			ret = get_data(ccp, CTL_GET_TMP, channel, 1);
->>>>>>> 83ad36bd
 			if (ret < 0)
 				return ret;
 			*val = ret * 10;
@@ -349,11 +237,7 @@
 	case hwmon_fan:
 		switch (attr) {
 		case hwmon_fan_input:
-<<<<<<< HEAD
-			ret = get_data(ccp, CTL_GET_FAN_RPM, channel);
-=======
 			ret = get_data(ccp, CTL_GET_FAN_RPM, channel, 1);
->>>>>>> 83ad36bd
 			if (ret < 0)
 				return ret;
 			*val = ret;
@@ -370,16 +254,10 @@
 	case hwmon_pwm:
 		switch (attr) {
 		case hwmon_pwm_input:
-<<<<<<< HEAD
-			/* how to read pwm values from the device is currently unknown */
-			/* driver returns last set value or 0		               */
-			*val = ccp->pwm[channel];
-=======
 			ret = get_data(ccp, CTL_GET_FAN_PWM, channel, 0);
 			if (ret < 0)
 				return ret;
 			*val = DIV_ROUND_CLOSEST(ret * 255, 100);
->>>>>>> 83ad36bd
 			return 0;
 		default:
 			break;
@@ -388,11 +266,7 @@
 	case hwmon_in:
 		switch (attr) {
 		case hwmon_in_input:
-<<<<<<< HEAD
-			ret = get_data(ccp, CTL_GET_VOLT, channel);
-=======
 			ret = get_data(ccp, CTL_GET_VOLT, channel, 1);
->>>>>>> 83ad36bd
 			if (ret < 0)
 				return ret;
 			*val = ret;
@@ -502,72 +376,6 @@
 	.read_string = ccp_read_string,
 	.write = ccp_write,
 };
-
-static ssize_t auto_point_show(struct device *dev, struct device_attribute *dev_attr, char *buf)
-{
-	struct sensor_device_attribute_2 *attr = to_sensor_dev_attr_2(dev_attr);
-
-	printk(KERN_ALERT "nr: %d index: %d\n", attr->nr, attr->index);
-
-	return 0;
-}
-
-static ssize_t auto_point_store(struct device *dev, struct device_attribute *dev_attr,
-				const char *buf, size_t count)
-{
-	struct sensor_device_attribute_2 *attr = to_sensor_dev_attr_2(dev_attr);
-
-	printk(KERN_ALERT "nr: %d index: %d\n", attr->nr, attr->index);
-
-	return 0;
-}
-
-
-//static SENSOR_DEVICE_ATTR_2_RW(pwm1_auto_point1_pwm, auto_point, 0, 0);
-static struct sensor_device_attribute_2 sensor_dev_attr_pwm1_auto_point1_pwm = {
-	.dev_attr = __ATTR(pwm1_auto_point1_pwm, 0644, auto_point_show, auto_point_store),
-	.index = 0,
-	.nr = 0,
-};
-static SENSOR_DEVICE_ATTR_2_RW(pwm1_auto_point2_pwm, auto_point, 0, 1);
-static SENSOR_DEVICE_ATTR_2_RW(pwm1_auto_point3_pwm, auto_point, 0, 2);
-static SENSOR_DEVICE_ATTR_2_RW(pwm1_auto_point4_pwm, auto_point, 0, 3);
-static SENSOR_DEVICE_ATTR_2_RW(pwm1_auto_point5_pwm, auto_point, 0, 4);
-static SENSOR_DEVICE_ATTR_2_RW(pwm1_auto_point6_pwm, auto_point, 0, 5);
-static SENSOR_DEVICE_ATTR_2_RW(pwm1_auto_point1_temp, auto_point, 0, NUM_AUTO_POINTS + 0);
-static SENSOR_DEVICE_ATTR_2_RW(pwm1_auto_point2_temp, auto_point, 0, NUM_AUTO_POINTS + 1);
-static SENSOR_DEVICE_ATTR_2_RW(pwm1_auto_point3_temp, auto_point, 0, NUM_AUTO_POINTS + 2);
-static SENSOR_DEVICE_ATTR_2_RW(pwm1_auto_point4_temp, auto_point, 0, NUM_AUTO_POINTS + 3);
-static SENSOR_DEVICE_ATTR_2_RW(pwm1_auto_point5_temp, auto_point, 0, NUM_AUTO_POINTS + 4);
-static SENSOR_DEVICE_ATTR_2_RW(pwm1_auto_point6_temp, auto_point, 0, NUM_AUTO_POINTS + 5);
-static SENSOR_DEVICE_ATTR_2_RW(pwm1_auto_channels_temp, auto_point, 0, NUM_AUTO_POINTS * 2);
-
-static struct attribute *ccp_auto_point_attrs[] = {
-	&sensor_dev_attr_pwm1_auto_point1_pwm.dev_attr.attr,
-	&sensor_dev_attr_pwm1_auto_point2_pwm.dev_attr.attr,
-	&sensor_dev_attr_pwm1_auto_point3_pwm.dev_attr.attr,
-	&sensor_dev_attr_pwm1_auto_point4_pwm.dev_attr.attr,
-	&sensor_dev_attr_pwm1_auto_point5_pwm.dev_attr.attr,
-	&sensor_dev_attr_pwm1_auto_point6_pwm.dev_attr.attr,
-	&sensor_dev_attr_pwm1_auto_point1_temp.dev_attr.attr,
-	&sensor_dev_attr_pwm1_auto_point2_temp.dev_attr.attr,
-	&sensor_dev_attr_pwm1_auto_point3_temp.dev_attr.attr,
-	&sensor_dev_attr_pwm1_auto_point4_temp.dev_attr.attr,
-	&sensor_dev_attr_pwm1_auto_point5_temp.dev_attr.attr,
-	&sensor_dev_attr_pwm1_auto_point6_temp.dev_attr.attr,
-	&sensor_dev_attr_pwm1_auto_channels_temp.dev_attr.attr,
-};
-
-static const struct attribute_group ccp_auto_point_group = {
-	.attrs = ccp_auto_point_attrs,
-};
-
-static const struct attribute_group *ccp_auto_point_groups[] = {
-	&ccp_auto_point_group,
-	0,
-};
-
-//ATTRIBUTE_GROUPS(ccp_auto_point);
 
 static const struct hwmon_channel_info *ccp_info[] = {
 	HWMON_CHANNEL_INFO(chip,
@@ -609,7 +417,6 @@
 
 /* read fan connection status and set labels */
 static int get_fan_cnct(struct ccp_device *ccp)
-<<<<<<< HEAD
 {
 	int channel;
 	int mode;
@@ -708,7 +515,7 @@
 	if (ret)
 		goto out_hw_close;
 	ccp->hwmon_dev = hwmon_device_register_with_info(&hdev->dev, "corsaircpro", ccp,
-							 &ccp_chip_info, ccp_auto_point_groups);
+							 &ccp_chip_info, 0);
 	if (IS_ERR(ccp->hwmon_dev)) {
 		ret = PTR_ERR(ccp->hwmon_dev);
 		goto out_hw_close;
@@ -721,68 +528,10 @@
 out_hw_stop:
 	hid_hw_stop(hdev);
 	return ret;
-=======
-{
-	int channel;
-	int mode;
-	int ret;
-
-	ret = send_usb_cmd(ccp, CTL_GET_FAN_CNCT, 0, 0, 0);
-	if (ret)
-		return ret;
-
-	for (channel = 0; channel < NUM_FANS; channel++) {
-		mode = ccp->buffer[channel + 1];
-		if (mode == 0)
-			continue;
-
-		set_bit(channel, ccp->fan_cnct);
-
-		switch (mode) {
-		case 1:
-			scnprintf(ccp->fan_label[channel], LABEL_LENGTH,
-				  "fan%d 3pin", channel + 1);
-			break;
-		case 2:
-			scnprintf(ccp->fan_label[channel], LABEL_LENGTH,
-				  "fan%d 4pin", channel + 1);
-			break;
-		default:
-			scnprintf(ccp->fan_label[channel], LABEL_LENGTH,
-				  "fan%d other", channel + 1);
-			break;
-		}
-	}
-
-	return 0;
-}
-
-/* read temp sensor connection status */
-static int get_temp_cnct(struct ccp_device *ccp)
-{
-	int channel;
-	int mode;
-	int ret;
-
-	ret = send_usb_cmd(ccp, CTL_GET_TMP_CNCT, 0, 0, 0);
-	if (ret)
-		return ret;
-
-	for (channel = 0; channel < NUM_TEMP_SENSORS; channel++) {
-		mode = ccp->buffer[channel + 1];
-		if (mode == 0)
-			continue;
-
-		set_bit(channel, ccp->temp_cnct);
-	}
-
-	return 0;
->>>>>>> 83ad36bd
-}
-
-static int ccp_probe(struct usb_interface *intf, const struct usb_device_id *id)
-{
-<<<<<<< HEAD
+}
+
+static void ccp_remove(struct hid_device *hdev)
+{
 	struct ccp_device *ccp = hid_get_drvdata(hdev);
 
 	hwmon_device_unregister(ccp->hwmon_dev);
@@ -793,53 +542,13 @@
 static const struct hid_device_id ccp_devices[] = {
 	{ HID_USB_DEVICE(USB_VENDOR_ID_CORSAIR, USB_PRODUCT_ID_CORSAIR_COMMANDERPRO) },
 	{ HID_USB_DEVICE(USB_VENDOR_ID_CORSAIR, USB_PRODUCT_ID_CORSAIR_1000D) },
-=======
-	struct device *hwmon_dev;
-	struct ccp_device *ccp;
-	int ret;
-
-	ccp = devm_kzalloc(&intf->dev, sizeof(*ccp), GFP_KERNEL);
-	if (!ccp)
-		return -ENOMEM;
-
-	ccp->buffer = devm_kmalloc(&intf->dev, OUT_BUFFER_SIZE, GFP_KERNEL);
-	if (!ccp->buffer)
-		return -ENOMEM;
-
-	mutex_init(&ccp->mutex);
-
-	ccp->udev = interface_to_usbdev(intf);
-
-	/* temp and fan connection status only updates when device is powered on */
-	ret = get_temp_cnct(ccp);
-	if (ret)
-		return ret;
-
-	ret = get_fan_cnct(ccp);
-	if (ret)
-		return ret;
-
-	hwmon_dev = devm_hwmon_device_register_with_info(&intf->dev, "corsaircpro", ccp,
-							 &ccp_chip_info, 0);
-
-	return PTR_ERR_OR_ZERO(hwmon_dev);
-}
-
-static void ccp_disconnect(struct usb_interface *intf)
-{
-}
-
-static const struct usb_device_id ccp_devices[] = {
-	{ USB_DEVICE(USB_VENDOR_ID_CORSAIR, USB_PRODUCT_ID_CORSAIR_COMMANDERPRO) },
-	{ USB_DEVICE(USB_VENDOR_ID_CORSAIR, USB_PRODUCT_ID_CORSAIR_1000D) },
->>>>>>> 83ad36bd
 	{ }
 };
 
-static struct usb_driver ccp_driver = {
+static struct hid_driver ccp_driver = {
 	.name = "corsair-cpro",
+	.id_table = ccp_devices,	
 	.probe = ccp_probe,
-<<<<<<< HEAD
 	.remove = ccp_remove,
 	.raw_event = ccp_raw_event,
 };
@@ -862,14 +571,4 @@
  * hid driver and this driver would fail to register. late_initcall solves this.
  */
 late_initcall(ccp_init);
-module_exit(ccp_exit);
-=======
-	.disconnect = ccp_disconnect,
-	.id_table = ccp_devices
-};
-
-MODULE_DEVICE_TABLE(usb, ccp_devices);
-MODULE_LICENSE("GPL");
-
-module_usb_driver(ccp_driver);
->>>>>>> 83ad36bd
+module_exit(ccp_exit);